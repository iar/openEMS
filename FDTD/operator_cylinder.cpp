/*
*	Copyright (C) 2010 Thorsten Liebig (Thorsten.Liebig@gmx.de)
*
*	This program is free software: you can redistribute it and/or modify
*	it under the terms of the GNU General Public License as published by
*	the Free Software Foundation, either version 3 of the License, or
*	(at your option) any later version.
*
*	This program is distributed in the hope that it will be useful,
*	but WITHOUT ANY WARRANTY; without even the implied warranty of
*	MERCHANTABILITY or FITNESS FOR A PARTICULAR PURPOSE.  See the
*	GNU General Public License for more details.
*
*	You should have received a copy of the GNU General Public License
*	along with this program.  If not, see <http://www.gnu.org/licenses/>.
*/

#include "engine.h"
#include "processfields.h"
#include "operator_cylinder.h"
#include "operator_extension.h"
#include "operator_ext_cylinder.h"

Operator_Cylinder* Operator_Cylinder::New(unsigned int numThreads)
{
	cout << "Create cylindrical FDTD operator" << endl;
	Operator_Cylinder* op = new Operator_Cylinder();
	op->setNumThreads(numThreads);
	op->Init();
	return op;
}

Operator_Cylinder::Operator_Cylinder() : Operator_Multithread()
{
	m_MeshType = ProcessFields::CYLINDRICAL_MESH;
}

Operator_Cylinder::~Operator_Cylinder()
{
	Operator_Multithread::Reset();
}

void Operator_Cylinder::Init()
{
	CC_closedAlpha = false;
	CC_R0_included = false;
	Operator_Multithread::Init();
}

void Operator_Cylinder::Reset()
{
	Operator_Multithread::Reset();
}

void Operator_Cylinder::InitOperator()
{
	Operator_Multithread::InitOperator();
}

inline unsigned int Operator_Cylinder::GetNumberOfLines(int ny) const
{
	//this is necessary for a correct field processing... cylindrical engine has to reset this by adding +1
	if (CC_closedAlpha && ny==1)
		return numLines[1]-1;

	return numLines[ny];
}

string Operator_Cylinder::GetDirName(int ny) const
{
	if (ny==0) return "rho";
	if (ny==1) return "alpha";
	if (ny==2) return "z";
	return "";
}

double Operator_Cylinder::GetMeshDelta(int n, const int* pos, bool dualMesh) const
{
	double delta = Operator_Multithread::GetMeshDelta(n,pos,dualMesh);
	if (delta==0) return delta;
	if (n==1)
	{
		return delta * GetDiscLine(0,pos[0],dualMesh);
	}
	return delta;
}

double Operator_Cylinder::GetNodeWidth(int ny, const int pos[3], bool dualMesh) const
{
	if ((ny<0) || (ny>2)) return 0.0;
	double width = 0;
	if (dualMesh)
		width = fabs(MainOp->GetIndexDelta(ny,pos[ny]))*gridDelta;
	else
		width = fabs(MainOp->GetIndexWidth(ny,pos[ny]))*gridDelta;
	if (ny==1)
		width *= GetDiscLine(0,pos[0],dualMesh);
	return width;
}


double Operator_Cylinder::GetNodeArea(int ny, const int pos[3], bool dualMesh) const
{
	if (ny==2)
	{
		double da = Operator_Multithread::GetMeshDelta(1,pos,dualMesh)/gridDelta;
		double r1,r2;
		if (!dualMesh)
		{
			r1 = (discLines[0][pos[0]] - fabs(MainOp->GetIndexDelta(0,pos[0]-1))/2.0)*gridDelta;
			r2 = (discLines[0][pos[0]] + fabs(MainOp->GetIndexDelta(0,pos[0]  ))/2.0)*gridDelta;
		}
		else
		{
			r1 =  discLines[0][pos[0]]*gridDelta;
			r2 = (discLines[0][pos[0]] + fabs(MainOp->GetIndexDelta(0,pos[0])))*gridDelta;
		}
		if (r1<0)
			return da * pow(r2,2);
		return da/2* (pow(r2,2) - pow(r1,2));
	}
<<<<<<< HEAD

	if (ny==0)
	{
		if (dualMesh)
			return fabs(MainOp->GetIndexDelta(1,pos[1]) * MainOp->GetIndexDelta(2,pos[2]) * GetDiscLine(0,pos[0],true) * gridDelta * gridDelta);
		else
			return fabs(MainOp->GetIndexDelta(1,pos[1]) * MainOp->GetIndexDelta(2,pos[2]) * GetDiscLine(0,pos[0],false) * gridDelta * gridDelta);
	}
	return __OP_CYLINDER_BASE_CLASS__::GetNodeArea(ny,pos,dualMesh);
=======
	return Operator_Multithread::GetNodeArea(ny,pos,dualMesh);
>>>>>>> 20ade0f0
}

double Operator_Cylinder::GetEdgeLength(int ny, const int pos[3], bool dualMesh) const
{
	double length = __OP_CYLINDER_BASE_CLASS__::GetMeshDelta(ny,pos,dualMesh);
	if (ny!=1)
		return length;
	return length * GetDiscLine(0,pos[0],dualMesh);
}

double Operator_Cylinder::GetEdgeArea(int ny, const int pos[3], bool dualMesh) const
{
	if (ny!=0)
		return GetNodeArea(ny,pos,dualMesh);

	return GetEdgeLength(1,pos,!dualMesh) * GetEdgeLength(2,pos,!dualMesh);
}

bool Operator_Cylinder::SetGeometryCSX(ContinuousStructure* geo)
{
	if (Operator_Multithread::SetGeometryCSX(geo)==false) return false;

	double minmaxA = fabs(discLines[1][numLines[1]-1]-discLines[1][0]);
	if (fabs(minmaxA-2*PI) < (2*PI)/10/numLines[1]) //check minmaxA smaller then a tenth of average alpha-width
	{
		cout << "Operator_Cylinder::SetGeometryCSX: Alpha is a full 2*PI => closed Cylinder..." << endl;
		CC_closedAlpha = true;
		discLines[1][numLines[1]-1] = discLines[1][0] + 2*PI;
		cerr << "Operator_Cylinder::SetGeometryCSX: Warning, not handling the disc-line width and material averaging correctly yet for a closed cylinder..." << endl;
		if (MainOp->GetIndexDelta(1,0)-MainOp->GetIndexDelta(1,numLines[1]-2) > (2*PI)/10/numLines[1])
		{
			cerr << "Operator_Cylinder::SetGeometryCSX: first and last angle delta must be the same... deviation to large..." << MainOp->GetIndexDelta(1,0) - MainOp->GetIndexDelta(1,numLines[1]-2) << endl;
			exit(1);
		}
		if (MainOp->GetIndexDelta(1,0)-MainOp->GetIndexDelta(1,numLines[1]-2) > 0)
		{
			cerr << "Operator_Cylinder::SetGeometryCSX: first and last angle delta must be the same... auto correction of deviation: " << MainOp->GetIndexDelta(1,0) - MainOp->GetIndexDelta(1,numLines[1]-2) << endl;
			discLines[1][numLines[1]-2] = discLines[1][numLines[1]-1]-MainOp->GetIndexDelta(1,0);
		}
	}
	else if (minmaxA>2*PI)
		{cerr << "Operator_Cylinder::SetGeometryCSX: Alpha Max-Min must not be larger than 2*PI!!!" << endl; Reset(); return false;}
	else
	{
		CC_closedAlpha=false;
	}

	if (discLines[0][0]<0)
		{cerr << "Operator_Cylinder::SetGeometryCSX: r<0 not allowed in Cylinder Coordinates!!!" << endl; Reset(); return false;}
	else if (discLines[0][0]==0.0)
	{
		cout << "Operator_Cylinder::SetGeometryCSX: r=0 included..." << endl;
		CC_R0_included= true;  //also needed for correct ec-calculation
	}

	if (CC_closedAlpha || CC_R0_included)
		this->AddExtension(new Operator_Ext_Cylinder(this));

	return true;
}

void Operator_Cylinder::ApplyElectricBC(bool* dirs)
{
	if (dirs==NULL) return;
	if (CC_closedAlpha)
	{
		dirs[2]=0;dirs[3]=0; //no PEC in alpha directions...
	}
	if (CC_R0_included)
	{
		// E in alpha direction ( aka volt[1][x][y][z] ) is not defined for r==0 --> always zero...
		unsigned int pos[3] = {0,0,0};
		for (pos[1]=0;pos[1]<numLines[1];++pos[1])
		{
			for (pos[2]=0;pos[2]<numLines[2];++pos[2])
			{
				GetVV(1,pos[0],pos[1],pos[2]) = 0;
				GetVI(1,pos[0],pos[1],pos[2]) = 0;
			}
		}
	}
	Operator_Multithread::ApplyElectricBC(dirs);
}

void Operator_Cylinder::ApplyMagneticBC(bool* dirs)
{
	if (dirs==NULL) return;
	if (CC_closedAlpha)
	{
		dirs[2]=0;dirs[3]=0; //no PMC in alpha directions...
	}
	if (CC_R0_included)
	{
		dirs[0]=0;  //no PMC in r_min directions...
	}
	Operator_Multithread::ApplyMagneticBC(dirs);
}

<<<<<<< HEAD
=======
bool Operator_Cylinder::Calc_ECPos(int n, const unsigned int* pos, double* inEC) const
{
	double coord[3];
	double shiftCoord[3];
	int nP = (n+1)%3;
	int nPP = (n+2)%3;
	coord[0] = discLines[0][pos[0]];
	coord[1] = discLines[1][pos[1]];
	coord[2] = discLines[2][pos[2]];
	double delta=MainOp->GetIndexDelta(n,pos[n]);
	double deltaP=MainOp->GetIndexDelta(nP,pos[nP]);
	double deltaPP=MainOp->GetIndexDelta(nPP,pos[nPP]);
	double delta_M=MainOp->GetIndexDelta(n,pos[n]-1);
	double deltaP_M=MainOp->GetIndexDelta(nP,pos[nP]-1);
	double deltaPP_M=MainOp->GetIndexDelta(nPP,pos[nPP]-1);
	double geom_factor=0,A_n=0;

	//******************************* epsilon,kappa averaging *****************************//
	//shift up-right
	shiftCoord[n] = coord[n]+delta*0.5;
	shiftCoord[nP] = coord[nP]+deltaP*0.25;
	shiftCoord[nPP] = coord[nPP]+deltaPP*0.25;
	CSProperties* prop = CSX->GetPropertyByCoordPriority(shiftCoord,CSProperties::MATERIAL);
	switch (n)
	{
	case 0:
		geom_factor = fabs((deltaPP*deltaP/delta)*(coord[0]+fabs(delta)/2))*0.25;
		break;
	case 1:
		geom_factor = fabs(deltaP*deltaPP/(delta*coord[0]))*0.25;
		break;
	case 2:
		geom_factor = fabs((deltaPP/delta) * (pow(coord[0]+fabs(deltaP)/2.0,2.0) - pow(coord[0],2.0)))*0.25;
		break;
	}
	geom_factor*=gridDelta;
	if (prop)
	{
		CSPropMaterial* mat = prop->ToMaterial();
		inEC[0] = mat->GetEpsilonWeighted(n,shiftCoord)*geom_factor*__EPS0__;
		inEC[1] = mat->GetKappaWeighted(n,shiftCoord)*geom_factor;
	}
	else
	{
		inEC[0] = 1*geom_factor*__EPS0__;
		inEC[1] = 0;
	}

	//shift up-left
	shiftCoord[n] = coord[n]+delta*0.5;
	shiftCoord[nP] = coord[nP]-deltaP_M*0.25;
	shiftCoord[nPP] = coord[nPP]+deltaPP*0.25;
	prop = CSX->GetPropertyByCoordPriority(shiftCoord,CSProperties::MATERIAL);
	switch (n)
	{
	case 0:
		geom_factor = fabs((deltaPP*deltaP_M/delta)*(coord[0]+fabs(delta)/2))*0.25;
		break;
	case 1:
		geom_factor = fabs(deltaP_M*deltaPP/(delta*coord[0]))*0.25;
		break;
	case 2:
		geom_factor = fabs((deltaPP/delta) * (pow(coord[0],2.0) - pow(coord[0]-fabs(deltaP_M)/2.0,2.0)))*0.25;
		break;
	}
	geom_factor*=gridDelta;
	if (prop)
	{
		CSPropMaterial* mat = prop->ToMaterial();
		inEC[0] += mat->GetEpsilonWeighted(n,shiftCoord)*geom_factor*__EPS0__;
		inEC[1] += mat->GetKappaWeighted(n,shiftCoord)*geom_factor;
	}
	else
	{
		inEC[0] += 1*geom_factor*__EPS0__;
		inEC[1] += 0;
	}

	//shift down-right
	shiftCoord[n] = coord[n]+delta*0.5;
	shiftCoord[nP] = coord[nP]+deltaP*0.25;
	shiftCoord[nPP] = coord[nPP]-deltaPP_M*0.25;
	prop = CSX->GetPropertyByCoordPriority(shiftCoord,CSProperties::MATERIAL);
	switch (n)
	{
	case 0:
		geom_factor = fabs((deltaPP_M*deltaP/delta)*(coord[0]+fabs(delta)/2))*0.25;
		break;
	case 1:
		geom_factor = fabs(deltaP*deltaPP_M/(delta*coord[0]))*0.25;
		break;
	case 2:
		geom_factor = fabs((deltaPP_M/delta) * (pow(coord[0]+fabs(deltaP)/2.0,2.0) - pow(coord[0],2.0)))*0.25;
		break;
	}
	geom_factor*=gridDelta;
	if (prop)
	{
		CSPropMaterial* mat = prop->ToMaterial();
		inEC[0] += mat->GetEpsilonWeighted(n,shiftCoord)*geom_factor*__EPS0__;
		inEC[1] += mat->GetKappaWeighted(n,shiftCoord)*geom_factor;
	}
	else
	{
		inEC[0] += 1*geom_factor*__EPS0__;
		inEC[1] += 0;
	}

	//shift down-left
	shiftCoord[n] = coord[n]+delta*0.5;
	shiftCoord[nP] = coord[nP]-deltaP_M*0.25;
	shiftCoord[nPP] = coord[nPP]-deltaPP_M*0.25;
	prop = CSX->GetPropertyByCoordPriority(shiftCoord,CSProperties::MATERIAL);
	switch (n)
	{
	case 0:
		geom_factor = fabs((deltaPP_M*deltaP_M/delta)*(coord[0]+fabs(delta)/2))*0.25;
		break;
	case 1:
		geom_factor = fabs(deltaP_M*deltaPP_M/(delta*coord[0]))*0.25;
		break;
	case 2:
		geom_factor = fabs((deltaPP_M/delta) * (pow(coord[0],2.0) - pow(coord[0]-fabs(deltaP_M)/2.0,2.0)))*0.25;
		break;
	}
	geom_factor*=gridDelta;
	if (prop)
	{
		CSPropMaterial* mat = prop->ToMaterial();
		inEC[0] += mat->GetEpsilonWeighted(n,shiftCoord)*geom_factor*__EPS0__;
		inEC[1] += mat->GetKappaWeighted(n,shiftCoord)*geom_factor;
	}
	else
	{
		inEC[0] += 1*geom_factor*__EPS0__;
		inEC[1] += 0;
	}

	//******************************* mu,sigma averaging *****************************//
	//shift down
	shiftCoord[n] = coord[n]-delta_M*0.25;
	shiftCoord[nP] = coord[nP]+deltaP*0.5;
	shiftCoord[nPP] = coord[nPP]+deltaPP*0.5;
	prop = CSX->GetPropertyByCoordPriority(shiftCoord,CSProperties::MATERIAL);
	double delta_n = fabs(delta_M);
	if (n==1)
	{
		delta_n = delta_n * fabs(coord[0]+0.5*fabs(deltaPP)); //multiply delta-angle by radius
	}
	if (prop)
	{
		CSPropMaterial* mat = prop->ToMaterial();
		inEC[2] = delta_n / mat->GetMueWeighted(n,shiftCoord);
		if (mat->GetSigma(n))
			inEC[3] = delta_n / mat->GetSigmaWeighted(n,shiftCoord);
		else
			inEC[3] = 0;
	}
	else
	{
		inEC[2] = delta_n;
		inEC[3] = 0;
	}
	//shift up
	shiftCoord[n] = coord[n]+delta*0.25;
	shiftCoord[nP] = coord[nP]+deltaP*0.5;
	shiftCoord[nPP] = coord[nPP]+deltaPP*0.5;
	prop = CSX->GetPropertyByCoordPriority(shiftCoord,CSProperties::MATERIAL);
	delta_n = fabs(delta);
	if (n==1)
	{
		delta_n = delta_n * fabs(coord[0]+0.5*fabs(deltaPP)); //multiply delta-angle by radius
	}
	if (prop)
	{
		CSPropMaterial* mat = prop->ToMaterial();
		inEC[2] += delta_n / mat->GetMueWeighted(n,shiftCoord);
		if (mat->GetSigmaWeighted(n,shiftCoord))
			inEC[3] += delta_n/mat->GetSigmaWeighted(n,shiftCoord);
		else
			inEC[3] = 0;
	}
	else
	{
		inEC[2] += delta_n;
		inEC[3] = 0;
	}

	A_n = fabs(deltaP*deltaPP);
	if (n==0) //x-direction n==0 -> r; nP==1 -> alpha; nPP==2 -> z
	{
		A_n = A_n * coord[0];
	}
	if (n==2) //z-direction n==2 -> z; nP==0 -> r; nPP==1 -> alpha
	{
		A_n = fabs(deltaPP) * (pow(coord[0]+fabs(deltaP),2.0) - pow(coord[0],2.0))*0.5;
	}

	inEC[2] = gridDelta * A_n * 2 * __MUE0__ / inEC[2];
	if (inEC[3]) inEC[3]=gridDelta * A_n * 2 / inEC[3];

//	if ((n==1) && (pos[1]==0) && (pos[2]==0))
//		cerr <<  inEC[2]/(coord[0]) <<  endl;
//	cerr << n << " -> " <<  pos[0] << " " << pos[1] << " " << pos[2] << " " << inEC[2] << endl;

	return true;
}

bool Operator_Cylinder::Calc_EffMatPos(int n, const unsigned int* pos, double* inMat) const
{
	Operator_Multithread::Calc_EffMatPos(n, pos, inMat);

	// H_rho is not defined at position r==0
	if (CC_R0_included && (n==0) && (pos[0]==0))
	{
		inMat[2] = 0;
		inMat[3] = 0;
	}

	// E_alpha is not defined at position r==0
	if (CC_R0_included && (n==1) && (pos[0]==0))
	{
		inMat[0]=0;
		inMat[1]=0;
	}

	return true;
}

>>>>>>> 20ade0f0
void Operator_Cylinder::AddExtension(Operator_Extension* op_ext)
{
	if (op_ext->IsCylinderCoordsSave())
		m_Op_exts.push_back(op_ext);
	else
		cerr << "Operator_Cylinder::AddExtension: Warning: Operator extension \"" << op_ext->GetExtensionName() << "\" is not compatible with cylinder-coords!! skipping...!" << endl;
}

double Operator_Cylinder::CalcTimestep()
{
	return CalcTimestep_Var1();
}<|MERGE_RESOLUTION|>--- conflicted
+++ resolved
@@ -119,7 +119,6 @@
 			return da * pow(r2,2);
 		return da/2* (pow(r2,2) - pow(r1,2));
 	}
-<<<<<<< HEAD
 
 	if (ny==0)
 	{
@@ -128,15 +127,12 @@
 		else
 			return fabs(MainOp->GetIndexDelta(1,pos[1]) * MainOp->GetIndexDelta(2,pos[2]) * GetDiscLine(0,pos[0],false) * gridDelta * gridDelta);
 	}
-	return __OP_CYLINDER_BASE_CLASS__::GetNodeArea(ny,pos,dualMesh);
-=======
 	return Operator_Multithread::GetNodeArea(ny,pos,dualMesh);
->>>>>>> 20ade0f0
 }
 
 double Operator_Cylinder::GetEdgeLength(int ny, const int pos[3], bool dualMesh) const
 {
-	double length = __OP_CYLINDER_BASE_CLASS__::GetMeshDelta(ny,pos,dualMesh);
+	double length = Operator_Multithread::GetMeshDelta(ny,pos,dualMesh);
 	if (ny!=1)
 		return length;
 	return length * GetDiscLine(0,pos[0],dualMesh);
@@ -230,238 +226,6 @@
 	Operator_Multithread::ApplyMagneticBC(dirs);
 }
 
-<<<<<<< HEAD
-=======
-bool Operator_Cylinder::Calc_ECPos(int n, const unsigned int* pos, double* inEC) const
-{
-	double coord[3];
-	double shiftCoord[3];
-	int nP = (n+1)%3;
-	int nPP = (n+2)%3;
-	coord[0] = discLines[0][pos[0]];
-	coord[1] = discLines[1][pos[1]];
-	coord[2] = discLines[2][pos[2]];
-	double delta=MainOp->GetIndexDelta(n,pos[n]);
-	double deltaP=MainOp->GetIndexDelta(nP,pos[nP]);
-	double deltaPP=MainOp->GetIndexDelta(nPP,pos[nPP]);
-	double delta_M=MainOp->GetIndexDelta(n,pos[n]-1);
-	double deltaP_M=MainOp->GetIndexDelta(nP,pos[nP]-1);
-	double deltaPP_M=MainOp->GetIndexDelta(nPP,pos[nPP]-1);
-	double geom_factor=0,A_n=0;
-
-	//******************************* epsilon,kappa averaging *****************************//
-	//shift up-right
-	shiftCoord[n] = coord[n]+delta*0.5;
-	shiftCoord[nP] = coord[nP]+deltaP*0.25;
-	shiftCoord[nPP] = coord[nPP]+deltaPP*0.25;
-	CSProperties* prop = CSX->GetPropertyByCoordPriority(shiftCoord,CSProperties::MATERIAL);
-	switch (n)
-	{
-	case 0:
-		geom_factor = fabs((deltaPP*deltaP/delta)*(coord[0]+fabs(delta)/2))*0.25;
-		break;
-	case 1:
-		geom_factor = fabs(deltaP*deltaPP/(delta*coord[0]))*0.25;
-		break;
-	case 2:
-		geom_factor = fabs((deltaPP/delta) * (pow(coord[0]+fabs(deltaP)/2.0,2.0) - pow(coord[0],2.0)))*0.25;
-		break;
-	}
-	geom_factor*=gridDelta;
-	if (prop)
-	{
-		CSPropMaterial* mat = prop->ToMaterial();
-		inEC[0] = mat->GetEpsilonWeighted(n,shiftCoord)*geom_factor*__EPS0__;
-		inEC[1] = mat->GetKappaWeighted(n,shiftCoord)*geom_factor;
-	}
-	else
-	{
-		inEC[0] = 1*geom_factor*__EPS0__;
-		inEC[1] = 0;
-	}
-
-	//shift up-left
-	shiftCoord[n] = coord[n]+delta*0.5;
-	shiftCoord[nP] = coord[nP]-deltaP_M*0.25;
-	shiftCoord[nPP] = coord[nPP]+deltaPP*0.25;
-	prop = CSX->GetPropertyByCoordPriority(shiftCoord,CSProperties::MATERIAL);
-	switch (n)
-	{
-	case 0:
-		geom_factor = fabs((deltaPP*deltaP_M/delta)*(coord[0]+fabs(delta)/2))*0.25;
-		break;
-	case 1:
-		geom_factor = fabs(deltaP_M*deltaPP/(delta*coord[0]))*0.25;
-		break;
-	case 2:
-		geom_factor = fabs((deltaPP/delta) * (pow(coord[0],2.0) - pow(coord[0]-fabs(deltaP_M)/2.0,2.0)))*0.25;
-		break;
-	}
-	geom_factor*=gridDelta;
-	if (prop)
-	{
-		CSPropMaterial* mat = prop->ToMaterial();
-		inEC[0] += mat->GetEpsilonWeighted(n,shiftCoord)*geom_factor*__EPS0__;
-		inEC[1] += mat->GetKappaWeighted(n,shiftCoord)*geom_factor;
-	}
-	else
-	{
-		inEC[0] += 1*geom_factor*__EPS0__;
-		inEC[1] += 0;
-	}
-
-	//shift down-right
-	shiftCoord[n] = coord[n]+delta*0.5;
-	shiftCoord[nP] = coord[nP]+deltaP*0.25;
-	shiftCoord[nPP] = coord[nPP]-deltaPP_M*0.25;
-	prop = CSX->GetPropertyByCoordPriority(shiftCoord,CSProperties::MATERIAL);
-	switch (n)
-	{
-	case 0:
-		geom_factor = fabs((deltaPP_M*deltaP/delta)*(coord[0]+fabs(delta)/2))*0.25;
-		break;
-	case 1:
-		geom_factor = fabs(deltaP*deltaPP_M/(delta*coord[0]))*0.25;
-		break;
-	case 2:
-		geom_factor = fabs((deltaPP_M/delta) * (pow(coord[0]+fabs(deltaP)/2.0,2.0) - pow(coord[0],2.0)))*0.25;
-		break;
-	}
-	geom_factor*=gridDelta;
-	if (prop)
-	{
-		CSPropMaterial* mat = prop->ToMaterial();
-		inEC[0] += mat->GetEpsilonWeighted(n,shiftCoord)*geom_factor*__EPS0__;
-		inEC[1] += mat->GetKappaWeighted(n,shiftCoord)*geom_factor;
-	}
-	else
-	{
-		inEC[0] += 1*geom_factor*__EPS0__;
-		inEC[1] += 0;
-	}
-
-	//shift down-left
-	shiftCoord[n] = coord[n]+delta*0.5;
-	shiftCoord[nP] = coord[nP]-deltaP_M*0.25;
-	shiftCoord[nPP] = coord[nPP]-deltaPP_M*0.25;
-	prop = CSX->GetPropertyByCoordPriority(shiftCoord,CSProperties::MATERIAL);
-	switch (n)
-	{
-	case 0:
-		geom_factor = fabs((deltaPP_M*deltaP_M/delta)*(coord[0]+fabs(delta)/2))*0.25;
-		break;
-	case 1:
-		geom_factor = fabs(deltaP_M*deltaPP_M/(delta*coord[0]))*0.25;
-		break;
-	case 2:
-		geom_factor = fabs((deltaPP_M/delta) * (pow(coord[0],2.0) - pow(coord[0]-fabs(deltaP_M)/2.0,2.0)))*0.25;
-		break;
-	}
-	geom_factor*=gridDelta;
-	if (prop)
-	{
-		CSPropMaterial* mat = prop->ToMaterial();
-		inEC[0] += mat->GetEpsilonWeighted(n,shiftCoord)*geom_factor*__EPS0__;
-		inEC[1] += mat->GetKappaWeighted(n,shiftCoord)*geom_factor;
-	}
-	else
-	{
-		inEC[0] += 1*geom_factor*__EPS0__;
-		inEC[1] += 0;
-	}
-
-	//******************************* mu,sigma averaging *****************************//
-	//shift down
-	shiftCoord[n] = coord[n]-delta_M*0.25;
-	shiftCoord[nP] = coord[nP]+deltaP*0.5;
-	shiftCoord[nPP] = coord[nPP]+deltaPP*0.5;
-	prop = CSX->GetPropertyByCoordPriority(shiftCoord,CSProperties::MATERIAL);
-	double delta_n = fabs(delta_M);
-	if (n==1)
-	{
-		delta_n = delta_n * fabs(coord[0]+0.5*fabs(deltaPP)); //multiply delta-angle by radius
-	}
-	if (prop)
-	{
-		CSPropMaterial* mat = prop->ToMaterial();
-		inEC[2] = delta_n / mat->GetMueWeighted(n,shiftCoord);
-		if (mat->GetSigma(n))
-			inEC[3] = delta_n / mat->GetSigmaWeighted(n,shiftCoord);
-		else
-			inEC[3] = 0;
-	}
-	else
-	{
-		inEC[2] = delta_n;
-		inEC[3] = 0;
-	}
-	//shift up
-	shiftCoord[n] = coord[n]+delta*0.25;
-	shiftCoord[nP] = coord[nP]+deltaP*0.5;
-	shiftCoord[nPP] = coord[nPP]+deltaPP*0.5;
-	prop = CSX->GetPropertyByCoordPriority(shiftCoord,CSProperties::MATERIAL);
-	delta_n = fabs(delta);
-	if (n==1)
-	{
-		delta_n = delta_n * fabs(coord[0]+0.5*fabs(deltaPP)); //multiply delta-angle by radius
-	}
-	if (prop)
-	{
-		CSPropMaterial* mat = prop->ToMaterial();
-		inEC[2] += delta_n / mat->GetMueWeighted(n,shiftCoord);
-		if (mat->GetSigmaWeighted(n,shiftCoord))
-			inEC[3] += delta_n/mat->GetSigmaWeighted(n,shiftCoord);
-		else
-			inEC[3] = 0;
-	}
-	else
-	{
-		inEC[2] += delta_n;
-		inEC[3] = 0;
-	}
-
-	A_n = fabs(deltaP*deltaPP);
-	if (n==0) //x-direction n==0 -> r; nP==1 -> alpha; nPP==2 -> z
-	{
-		A_n = A_n * coord[0];
-	}
-	if (n==2) //z-direction n==2 -> z; nP==0 -> r; nPP==1 -> alpha
-	{
-		A_n = fabs(deltaPP) * (pow(coord[0]+fabs(deltaP),2.0) - pow(coord[0],2.0))*0.5;
-	}
-
-	inEC[2] = gridDelta * A_n * 2 * __MUE0__ / inEC[2];
-	if (inEC[3]) inEC[3]=gridDelta * A_n * 2 / inEC[3];
-
-//	if ((n==1) && (pos[1]==0) && (pos[2]==0))
-//		cerr <<  inEC[2]/(coord[0]) <<  endl;
-//	cerr << n << " -> " <<  pos[0] << " " << pos[1] << " " << pos[2] << " " << inEC[2] << endl;
-
-	return true;
-}
-
-bool Operator_Cylinder::Calc_EffMatPos(int n, const unsigned int* pos, double* inMat) const
-{
-	Operator_Multithread::Calc_EffMatPos(n, pos, inMat);
-
-	// H_rho is not defined at position r==0
-	if (CC_R0_included && (n==0) && (pos[0]==0))
-	{
-		inMat[2] = 0;
-		inMat[3] = 0;
-	}
-
-	// E_alpha is not defined at position r==0
-	if (CC_R0_included && (n==1) && (pos[0]==0))
-	{
-		inMat[0]=0;
-		inMat[1]=0;
-	}
-
-	return true;
-}
-
->>>>>>> 20ade0f0
 void Operator_Cylinder::AddExtension(Operator_Extension* op_ext)
 {
 	if (op_ext->IsCylinderCoordsSave())
